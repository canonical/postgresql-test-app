# Copyright 2021 Canonical Ltd.
# See LICENSE file for licensing details.

[tool.poetry]
name = "postgresql-test-app"
version = "0.0.1-dev.0"
description = ""
authors = []
license = "Apache-2.0"
readme = "README.md"
homepage = "https://charmhub.io/postgresql-test-app"
repository = "https://github.com/canonical/postgresql-test-app"

[tool.poetry.dependencies]
python = "^3.10"
ops-lib-pgsql = "^1.4"
ops = "^2.11.0"
tenacity = "^8.2.3"
psycopg2 = "^2.9.9"

[tool.poetry.group.charm-libs.dependencies]
# data_platform_libs/v0/data_interfaces.py
ops = ">=2.0.0"

[tool.poetry.group.format]
optional = true

[tool.poetry.group.format.dependencies]
<<<<<<< HEAD
=======
black = "^24.2.0"
>>>>>>> bb80bf20
ruff = "^0.3.2"

[tool.poetry.group.lint]
optional = true

[tool.poetry.group.lint.dependencies]
codespell = "2.2.6"


[tool.poetry.group.integration]
optional = true

[tool.poetry.group.integration.dependencies]
pytest = "^8.1.1"
pytest-github-secrets = {git = "https://github.com/canonical/data-platform-workflows", tag = "v12.7.1", subdirectory = "python/pytest_plugins/github_secrets"}
pytest-operator = "^0.34.0"
pytest-operator-cache = {git = "https://github.com/canonical/data-platform-workflows", tag = "v12.7.1", subdirectory = "python/pytest_plugins/pytest_operator_cache"}
pytest-operator-groups = {git = "https://github.com/canonical/data-platform-workflows", tag = "v12.7.1", subdirectory = "python/pytest_plugins/pytest_operator_groups"}
juju = "^3.2.2"

[build-system]
requires = ["poetry-core>=1.0.0"]
build-backend = "poetry.core.masonry.api"

# Formatting tools configuration
[tool.black]
line-length = 99
target-version = ["py38"]

# Linting tools configuration
[tool.ruff]
# preview and explicit preview are enabled for CPY001
preview = true
target-version = "py38"
src = ["src", "."]
line-length = 99

[tool.ruff.lint]
explicit-preview-rules = true
select = ["A", "E", "W", "F", "C", "N", "D", "I001", "CPY001"]
extend-ignore = [
    "D203",
    "D204",
    "D213",
    "D215",
    "D400",
    "D404",
    "D406",
    "D407",
    "D408",
    "D409",
    "D413",
]
# Ignore E501 because using black creates errors with this
# Ignore D107 Missing docstring in __init__
ignore = ["E501", "D107"]

[tool.ruff.lint.per-file-ignores]
"tests/*" = ["D100", "D101", "D102", "D103", "D104"]

[tool.ruff.lint.flake8-copyright]
# Check for properly formatted copyright header in each file
author = "Canonical Ltd."
notice-rgx = "Copyright\\s\\d{4}([-,]\\d{4})*\\s+"

[tool.ruff.lint.mccabe]
max-complexity = 10

[tool.ruff.lint.pydocstyle]
convention = "google"<|MERGE_RESOLUTION|>--- conflicted
+++ resolved
@@ -26,10 +26,6 @@
 optional = true
 
 [tool.poetry.group.format.dependencies]
-<<<<<<< HEAD
-=======
-black = "^24.2.0"
->>>>>>> bb80bf20
 ruff = "^0.3.2"
 
 [tool.poetry.group.lint]
